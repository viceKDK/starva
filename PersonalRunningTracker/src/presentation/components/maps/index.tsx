﻿// Central switch for map implementation used by the app.
// Primary: StaticMapboxImage for Expo Go compatibility
// Note: react-native-maps removed - using @rnmapbox/maps via static image fallback
import React from 'react';
import { Dimensions } from 'react-native';
import { StaticMapboxImage } from './StaticMapboxImage';
import type { RouteMapProps } from './types';

<<<<<<< HEAD
export const CurrentRouteMap: React.FC<RouteMapProps> = ({ points }) => {
  // Using StaticMapboxImage for Expo Go compatibility
  // For production builds, you can switch to MapboxRouteMap with @rnmapbox/maps
  const width = Math.round(Dimensions.get('window').width - 32);
  const height = 300;
  return <StaticMapboxImage points={points} width={width} height={height} />;
=======
export const CurrentRouteMap: React.FC<RouteMapProps> = ({ points, mapType, routeColor }) => {
  // Try rendering expo-maps. If the module isn't present (Expo Go), fall back to static image.
  try {
    // Probe require; if it throws, we'll go to fallback
    require('expo-maps');
    return (
      <ExpoAppleRouteMap
        points={points}
        enableAnimation={false}
        {...(mapType ? { mapType } : {})}
        {...(routeColor ? { routeColor } : {})}
      />
    );
  } catch (e) {
    const width = Math.round(Dimensions.get('window').width - 32);
    const height = 200;
    return <StaticMapboxImage points={points} width={width} height={height} />;
  }
>>>>>>> ab11c7ff
};

// Export additional map components
export { EnhancedRouteMap } from './EnhancedRouteMap';
export { GPSQualityIndicator } from './GPSQualityIndicator';
export { StaticMapboxImage } from './StaticMapboxImage';

// Alternative implementations (kept for future use):
// export { ExpoAppleRouteMap as CurrentRouteMap } from './ExpoAppleRouteMap'; // uses expo-maps
// export { MapboxRouteMap as CurrentRouteMap } from './MapboxRouteMap'; // uses @rnmapbox/maps<|MERGE_RESOLUTION|>--- conflicted
+++ resolved
@@ -4,17 +4,10 @@
 import React from 'react';
 import { Dimensions } from 'react-native';
 import { StaticMapboxImage } from './StaticMapboxImage';
+import { ExpoAppleRouteMap } from './ExpoAppleRouteMap';
 import type { RouteMapProps } from './types';
 
-<<<<<<< HEAD
-export const CurrentRouteMap: React.FC<RouteMapProps> = ({ points }) => {
-  // Using StaticMapboxImage for Expo Go compatibility
-  // For production builds, you can switch to MapboxRouteMap with @rnmapbox/maps
-  const width = Math.round(Dimensions.get('window').width - 32);
-  const height = 300;
-  return <StaticMapboxImage points={points} width={width} height={height} />;
-=======
-export const CurrentRouteMap: React.FC<RouteMapProps> = ({ points, mapType, routeColor }) => {
+export const CurrentRouteMap: React.FC<RouteMapProps> = ({ points, mapType, routeColor, enableAnimation }) => {
   // Try rendering expo-maps. If the module isn't present (Expo Go), fall back to static image.
   try {
     // Probe require; if it throws, we'll go to fallback
@@ -22,7 +15,7 @@
     return (
       <ExpoAppleRouteMap
         points={points}
-        enableAnimation={false}
+        enableAnimation={enableAnimation}
         {...(mapType ? { mapType } : {})}
         {...(routeColor ? { routeColor } : {})}
       />
@@ -32,7 +25,6 @@
     const height = 200;
     return <StaticMapboxImage points={points} width={width} height={height} />;
   }
->>>>>>> ab11c7ff
 };
 
 // Export additional map components
